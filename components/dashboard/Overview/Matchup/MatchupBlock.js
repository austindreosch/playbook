--- conflicted
+++ resolved
@@ -1,7 +1,4 @@
-<<<<<<< HEAD
-=======
 import { Shield } from 'lucide-react';
->>>>>>> 3ce584f1
 import { Swords } from 'lucide-react';
 
 export default function MatchupBlock() {
