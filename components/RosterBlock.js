--- conflicted
+++ resolved
@@ -191,31 +191,12 @@
                                     </div>
                                 </div>
 
-                                <div className='col-span-5  bg-white pt-[.4rem] px-2 ml-2 mr-1 rounded-lg  border border-gray-200 shadow-sm mb-1 grid grid-flow-col '>
-<<<<<<< HEAD
-                                    <div className='grid grid-cols-5 my-auto align-middle justify-center px-2'>
-                                        <div className='col-span-2 grid grid-flow-cols'>
-                                            <div> <FontAwesomeIcon icon={faCalendarDays} /> <b className='text-center ml-0.5'>AGE</b>  </div>
-                                            <div> <FontAwesomeIcon icon={faClock} /> <b className='text-center'>MINS</b>  </div>
-                                            <div> <FontAwesomeIcon icon={faSackDollar} /> <b className='text-center '>DEAL</b>  </div>
-                                            <div> <FontAwesomeIcon icon={faSackDollar} /> <b className='text-center '>SAL</b>  </div>
-                                        </div>
-                                        <div className='col-span-3 ml-1'>
-                                            <div> <span> {player.age}</span> </div>
-                                            <div> <span> {player.age + 5}</span> </div>
-                                            <div> <span> {Math.round(player.age / 10)}YR</span> </div>
-                                            <div> <span> {player.age + 10}M</span> </div>
-                                        </div>
-                                    </div>
-                                    <div className='my-auto align-middle justify-center flex px-2'><img  className="rounded-lg w-full max-h-full border border-gray-300 bg-gray-50"src={player.image} alt="" /></div>
-=======
-                                    <div>
-                                        <p>age: {player.age}</p>
-                                        <p>mpg: 32.1</p>
-                                        <p>contract: 3 years</p>
-                                    </div>
-                                    <div className='h-full'><img src={player.image} alt="" /></div>
->>>>>>> 89930595
+                                <div className='col-span-5  bg-white pt-[.4rem] px-2 ml-2 mr-1 rounded-lg  border border-gray-200 shadow-sm mb-1 '>
+                                    <p>age: {player.age}</p>
+                                    <p>mpg: 32.1</p>
+                                    <p>last 60: #47</p>
+                                    <p>last 2YR: #63</p>
+                                    <p>contract: 3 years</p>
                                 </div>
                             </div>
                         </div>
