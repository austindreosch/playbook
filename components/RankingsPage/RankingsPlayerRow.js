'use client';

import { Button } from "@/components/ui/button";
import { useToast } from "@/hooks/use-toast";
import useMediaQuery from '@/hooks/useMediaQuery'; // Import the new hook
import { SPORT_CONFIGS } from "@/lib/config"; // Import SPORT_CONFIGS
import { cn, getNestedValue } from "@/lib/utils";
import { useSortable } from '@dnd-kit/sortable';
import { CSS } from '@dnd-kit/utilities';
import { BookmarkCheck, Check, CheckCircle, CheckSquare, CheckSquare2, CircleCheck, EyeOff, GripHorizontalIcon, GripVerticalIcon, RotateCcw, SquareCheck, Target, Undo2 } from 'lucide-react';
import React, { memo, useEffect, useMemo, useRef, useState } from 'react';
import EmptyStatIndicator from '../common/EmptyStatIndicator';
<<<<<<< HEAD
=======

import CalendarIcon from '../icons/CalendarIcon';
import FlagIcon from '../icons/FlagIcon';
import { PeopleGroupIcon } from '../icons/PeopleGroupIcon';
import { SquareCheckSolidIcon } from '../icons/SquareCheckSolidIcon';
>>>>>>> 3ce584f1

// --- DEFINE CONSTANTS --- //
const DEFAULT_ROW_HEIGHT = 45;
const EXPANDED_ROW_HEIGHT = 220; // Height when row is expanded

// Create a specialized component just for stats to reduce re-renders
const StatsSection = memo(({ categories, stats, zScoreSumValue, sport, rowIndex, player, activeScoringType, isMobile }) => {

    return (
        <div className={cn("flex w-full h-full gap-0.5")}>
            {/* Z-Score Sum main value column */}
            <div
                key="zScoreSum_main"
                className="flex-1 text-center h-full flex items-center justify-center select-none"
                title={`Z-Score Sum: ${typeof zScoreSumValue === 'number' ? zScoreSumValue.toFixed(2) : '-'}`}
            >
                <span className={cn(
                    isMobile ? "text-3xs" : "text-sm lg:text-smd",
                    "text-pb_textgray font-medium"
                )}>
                    {typeof zScoreSumValue === 'number' ? zScoreSumValue.toFixed(2) : '-'}
                </span>
            </div>

            {/* Render other category stats */}
            {categories.map((categoryAbbrev, index) => {
                // +++ ADD DEBUG LOG FOR SVH FOR A SPECIFIC HITTER (e.g., Shohei Ohtani, replace ID) +++
                // Example: if (player?.id === '16591' && categoryAbbrev === 'SVH') { // Shohei Ohtani MSF ID for MLB
                // For broader logging initially to catch any hitter:
                if (sport?.toLowerCase() === 'mlb' && categoryAbbrev === 'SVH') {
                    const primaryPosition = player?.position?.toUpperCase(); // Get from player prop of RankingsPlayerRow
                    const isPitcher = ['P', 'SP', 'RP'].includes(primaryPosition);
                }
                // +++ END DEBUG LOG +++

                const path = categoryAbbrev;
                const statDataFromPlayer = stats?.[path]; // Direct access

                let formattedValue = '';    
                let title = `${SPORT_CONFIGS[sport.toLowerCase()]?.categories?.[categoryAbbrev]?.label || categoryAbbrev}: -`;
                let currentBgColor = '#FFFFFF'; // Default white background
                let currentTextColor = '#747474'; // Default dark gray text (Tailwind gray-800)

                // --- START MLB Hitter/Pitcher Stat Filtering ---
                let showEmptyIndicatorForMlbMismatch = false;
                if (sport?.toLowerCase() === 'mlb') {
                    const playerPrimaryPosition = player?.info?.primaryPosition?.toUpperCase();
                    const sportConfig = SPORT_CONFIGS.mlb;
                    const categoryConfig = sportConfig?.categories?.[categoryAbbrev];

                    if (playerPrimaryPosition && categoryConfig?.group) {
                        const isPitcher = ['P', 'SP', 'RP'].includes(playerPrimaryPosition);
                        const isHitter = !isPitcher; // Assuming anyone not P/SP/RP is a hitter for this purpose

                        if ((isHitter && categoryConfig.group === 'pitching') || (isPitcher && categoryConfig.group === 'hitting')) {
                            showEmptyIndicatorForMlbMismatch = true;
                        }
                    }
                }
                // --- END MLB Hitter/Pitcher Stat Filtering ---

                if (showEmptyIndicatorForMlbMismatch) {
                    // formattedValue remains '', title remains default. EmptyStatIndicator will be shown.
                } else if (statDataFromPlayer !== null && statDataFromPlayer !== undefined) {
                    let rawValueForFormatting;
                    let zScoreForTitle = null;

                    if (typeof statDataFromPlayer === 'object' && statDataFromPlayer.hasOwnProperty('value')) {
                        // Stat is in { value: ..., zScore: ..., colors: ... } structure
                        rawValueForFormatting = statDataFromPlayer.value;
                        if (statDataFromPlayer.colors && statDataFromPlayer.colors.bgColor && statDataFromPlayer.colors.textColor) {
                            currentBgColor = statDataFromPlayer.colors.bgColor;
                            currentTextColor = statDataFromPlayer.colors.textColor;
                        }
                        if (typeof statDataFromPlayer.zScore === 'number') {
                            zScoreForTitle = statDataFromPlayer.zScore;
                        }
                    } else {
                        // Stat is a raw number/string or an object we should display directly as string
                        rawValueForFormatting = statDataFromPlayer;
                        // No specific z-score based colors, use defaults.
                        // If it's an unexpected object, String() will handle it (e.g. "[object Object]")
                    }

                    // Format the rawValueForFormatting
                    if (rawValueForFormatting !== null && rawValueForFormatting !== undefined) {
                        if (typeof rawValueForFormatting === 'number') {
                            const sportConfig = SPORT_CONFIGS[sport?.toLowerCase()];
                            const categoryConfig = sportConfig?.categories?.[categoryAbbrev];
                            const statDisplayConfig = categoryConfig?.statDisplay;

                            // Default formatting rules
                            let decimals = 1;
                            let trimTrailingZeros = true;
                            let showLeadingZero = true;

                            if (statDisplayConfig) {
                                decimals = typeof statDisplayConfig.decimals === 'number' ? statDisplayConfig.decimals : decimals;
                                trimTrailingZeros = typeof statDisplayConfig.trimTrailingZeros === 'boolean' ? statDisplayConfig.trimTrailingZeros : trimTrailingZeros;
                                showLeadingZero = typeof statDisplayConfig.showLeadingZero === 'boolean' ? statDisplayConfig.showLeadingZero : showLeadingZero;
                            }

                            if (trimTrailingZeros) {
                                formattedValue = parseFloat(rawValueForFormatting.toFixed(decimals)).toString();
                            } else {
                                formattedValue = rawValueForFormatting.toFixed(decimals);
                            }
                
                            if (!showLeadingZero) {
                                if (formattedValue.startsWith("0.")) {
                                    formattedValue = formattedValue.substring(1);
                                } else if (formattedValue.startsWith("-0.")) {
                                    formattedValue = "-" + formattedValue.substring(2);
                                }
                            }
                        } else {
                            formattedValue = String(rawValueForFormatting);
                        }
                    }
                    
                    const label = SPORT_CONFIGS[sport.toLowerCase()]?.categories?.[categoryAbbrev]?.label || categoryAbbrev;
                    title = `${label}: ${formattedValue}`;
                    if (zScoreForTitle !== null) {
                        title += ` (Z: ${zScoreForTitle.toFixed(2)})`;
                    }
                } else {
                    // statDataFromPlayer is null or undefined, formattedValue remains '-'
                    // title remains default or specific for missing data
                }

                // Determine cell background color
                let cellBackgroundColor;
                if (formattedValue === '') {
                    if (sport?.toLowerCase() === 'mlb' && rowIndex % 2 !== 0) { // Odd MLB row
                        cellBackgroundColor = '#f9fafb'; // very light gray (Tailwind gray-50)
                    } else { // Even MLB row or non-MLB sport
                        cellBackgroundColor = '#fff'; // white
                    }
                } else { // Cell has data
                    cellBackgroundColor = currentBgColor; // Use its z-score derived color
                }

                

                return (
                    <div
                        key={categoryAbbrev}
                        className="flex-1 text-center h-full flex items-center justify-center select-none"
                        style={{ backgroundColor: cellBackgroundColor }} // Use the determined cellBackgroundColor
                        title={title}
                    >
                        {formattedValue !== '' ? (
                            <span className={cn(
                                isMobile ? "text-3xs" : "text-sm lg:text-smd",
                                "text-pb_darkgray/80 font-medium",
                                (
                                    (sport?.toLowerCase() === 'nfl' && categoryAbbrev.startsWith('PPG')) ||
                                    (sport?.toLowerCase() !== 'nfl' && categoryAbbrev === 'PPG')
                                ) && activeScoringType?.toLowerCase() === 'points' && "font-bold"
                            )} >
                                {formattedValue}
                            </span>
                        ) : (
                            <div className="flex items-center justify-center w-full h-full">
                                <EmptyStatIndicator />
                            </div>
                        )}
                    </div>
                );
            })}
        </div>
    );
});

StatsSection.displayName = 'StatsSection';

// Secondary stats section for last 30 etc
const StatsSectionSecondary = memo(({ categories, secondaryStatsData, sport }) => {
    return (
        <div className="flex w-full h-full gap-[3px]">
            {/* Render category stats directly - NO placeholder here */}
            {categories.map((categoryAbbrev, index) => {
                const path = categoryAbbrev;
                const statObject = secondaryStatsData?.[path];
                const rawValue = statObject?.value; // Get the raw value directly

                let title = `${path}: -`;
                let stripBgColor = '#d7d7d7';
                let displayNode;

                if (rawValue !== null && rawValue !== undefined) {
                    let formattedValueString = '';
                    if (typeof rawValue === 'number') {
                        const sportConfig = SPORT_CONFIGS[sport?.toLowerCase()];
                        const categoryConfig = sportConfig?.categories?.[path];
                        const statDisplayConfig = categoryConfig?.statDisplay;

                        // Default formatting rules
                        let decimals = 1;
                        let trimTrailingZeros = true;
                        let showLeadingZero = true;

                        if (statDisplayConfig) {
                            decimals = typeof statDisplayConfig.decimals === 'number' ? statDisplayConfig.decimals : decimals;
                            trimTrailingZeros = typeof statDisplayConfig.trimTrailingZeros === 'boolean' ? statDisplayConfig.trimTrailingZeros : trimTrailingZeros;
                            showLeadingZero = typeof statDisplayConfig.showLeadingZero === 'boolean' ? statDisplayConfig.showLeadingZero : showLeadingZero;
                        }

                        if (trimTrailingZeros) {
                            formattedValueString = parseFloat(rawValue.toFixed(decimals)).toString();
                        } else {
                            formattedValueString = rawValue.toFixed(decimals);
                        }
            
                        if (!showLeadingZero) {
                            if (formattedValueString.startsWith("0.")) {
                                formattedValueString = formattedValueString.substring(1);
                            } else if (formattedValueString.startsWith("-0.")) {
                                formattedValueString = "-" + formattedValueString.substring(2);
                            }
                        }
                    } else {
                        formattedValueString = String(rawValue);
                    }
                    displayNode = formattedValueString;
                    title = `${path}: ${formattedValueString}`;
                    if (typeof statObject?.zScore === 'number') {
                        title += ` (Z: ${statObject.zScore.toFixed(2)})`;
                    }
                    if (statObject?.colors && typeof statObject.colors.bgColor === 'string') {
                        stripBgColor = statObject.colors.bgColor;
                    }
                } else {
                    displayNode = <EmptyStatIndicator />;
                    // title remains default for empty stats
                }

                return (
                    <div
                        key={path}
                        className="flex-1 text-center h-full flex flex-col items-center justify-center select-none bg-white rounded-sm relative shadow-sm border border-pb_lightergray"
                        title={title}
                    >
                        <div className="text-xs text-pb_midgray z-10">
                            <div className="flex items-center justify-center w-full pb-2.5">
                                {displayNode}
                            </div>
                        </div>
                        <div style={{ backgroundColor: stripBgColor }} className="absolute bottom-0 w-full h-3 rounded-b-sm">
                        </div>
                    </div>
                );
            })}
        </div>
    );
});

StatsSectionSecondary.displayName = 'StatsSectionSecondary';


const RankingsPlayerRow = memo(({
    player,
    sport,
    categories,
    rank,
    standardEcrRank,
    redraftEcrRank,
    isExpanded,
    onToggleExpand,
    isRankSorted,
    isDraftMode,
    onToggleDraftStatus,
    activeRanking,
    rowIndex,
    // --- RENAMED PROPS for secondary stats ---
    secondaryStatsLabel = "LAST 30", // Default placeholder
    secondaryStatsData,
    secondaryStatsTrend = 0 // Default placeholder to "0%"
}) => {
    const rowRef = useRef(null);
    const { toast } = useToast();
    const isMobile = useMediaQuery('(max-width: 768px)'); // Check for mobile screen size

    // --- Determine sources --- 
    const playerName = player.info?.fullName || player.name || 'Player Name';
    const playerPosition = player.info?.primaryPosition || player.position || 'N/A';
    const playerImage = player.info?.officialImageSrc;
    const teamAbbreviation = player.info?.teamAbbreviation || player.info?.teamName || 'FA'; // Prefer abbreviation
    const age = player.info?.age || 'N/A';
    const currentInjury = player.info?.currentInjury || null;
    const defaultImageSrc = '/avatar-default.png';

    // --- Simplified onError handler (will modify the img element directly) ---
    const handleImageError = (event) => {
        if (event.target.src !== defaultImageSrc) {
            event.target.src = defaultImageSrc;
            event.target.classList.add('image-fallback');
        }
    };

    // Set up the sortable hook with optimization options
    const { attributes, listeners, setNodeRef, transform, transition, isDragging } = useSortable({
        id: player.id,
        animateLayoutChanges: () => false,
        disabled: !isRankSorted || isDraftMode, // Ensure disabled matches desktop logic
    });

    // Apply styles for dragging - use CSS variables for better performance
    const style = {
        transform: CSS.Transform.toString(transform),
        transition,
        opacity: isDragging ? 0.5 : 1,
        willChange: 'transform',
        contain: 'content',
    };

    // Use intersection observer to only render when visible
    useEffect(() => {
        if (!rowRef.current) return;

        const observer = new IntersectionObserver(
            (entries) => {
                // No need to do anything special here for now
                // Just using the observer to potentially optimize in the future
            },
            { threshold: 0.1 }
        );

        observer.observe(rowRef.current);
        return () => {
            if (rowRef.current) {
                observer.unobserve(rowRef.current);
            }
        };
    }, []);

    // Get the appropriate panel components based on the sport
    const getDetailPanel = () => {
        if (!isExpanded) return null;

        switch (sport) {
            case 'NBA':
                // You would import and use the actual component
                return <div className="detail-panel">NBA Detail Panel</div>;
            case 'MLB':
                return <div className="detail-panel">MLB Detail Panel</div>;
            case 'NFL':
                return <div className="detail-panel">NFL Detail Panel</div>;
            default:
                return <div className="detail-panel">Detail Panel</div>;
        }
    };

    const getInsightPanel = () => {
        if (!isExpanded) return null;

        switch (sport) {
            case 'NBA':
                return <div className="insight-panel">NBA Insight Panel</div>;
            case 'MLB':
                return <div className="insight-panel">MLB Insight Panel</div>;
            case 'NFL':
                return <div className="insight-panel">NFL Insight Panel</div>;
            default:
                return <div className="insight-panel">Insight Panel</div>;
        }
    };

    // --- Stats Section Rendering ---
    const renderStatsSection = () => (
        <StatsSection
            categories={categories}
            stats={player.stats}
            zScoreSumValue={player?.zScoreTotals?.overallZScoreSum}
            sport={sport}
            rowIndex={rowIndex}
            player={player}
            activeScoringType={activeRanking?.scoring}
            isMobile={isMobile}
        />
    );

    // --- Mobile View ---
    if (isMobile) {
        const zScoreSumValue = player?.zScoreTotals?.overallZScoreSum;

        return (
            <div
                ref={(node) => {
                    setNodeRef(node);
                    rowRef.current = node;
                }}
                style={style}
                className={cn(
                    `player-row-mobile border rounded-md overflow-hidden mb-1 shadow-sm flex flex-col w-full select-none`,
                    isDragging ? 'z-10 opacity-50' : '',
                    isDraftMode && !(player.draftModeAvailable ?? true) && !isDragging
                        ? "border-pb_lightgray bg-pb_lightergray"
                        : "bg-white hover:bg-gray-50",
                    // `h-auto` is fine, or a fixed height if preferred for mobile rows
                )}
                onClick={onToggleExpand}
            >
                {/* Top section: Player Info - MODIFIED HERE */}
                {(() => {
                    const numCategories = categories?.length || 0;
                    const totalCellsInStatBar = numCategories + 1;

                    const dragHandleElement = (
                        <div
                            className={cn(
                                "text-pb_textgray h-full flex items-center justify-center", // Ensure full height and centered for grid cell
                                (isRankSorted && !isDraftMode) ? 'cursor-grab active:cursor-grabbing' : 'cursor-not-allowed opacity-50'
                            )}
                            style={{ pointerEvents: 'auto' }}
                            {...attributes}
                            {...(isRankSorted && !isDraftMode ? listeners : {})}
                            onPointerDownCapture={(event) => {
                                if (!isRankSorted) {
                                    event.preventDefault(); event.stopPropagation();
                                    toast({ title: "Re-ordering Disabled", description: "You cannot re-order players while sorting by a stat.", variant: "destructive", duration: 3000 });
                                } else if (isDraftMode) {
                                    event.preventDefault(); event.stopPropagation();
                                    toast({ title: "Re-ordering Disabled", description: "You cannot re-order players while in Draft Mode.", variant: "destructive", duration: 3000 });
                                }
                            }}
                            title={!isRankSorted ? "Sorting by stat, drag disabled" : isDraftMode ? "Drag disabled in Draft Mode" : "Drag to re-rank"}
                        >
                            <GripHorizontalIcon className="h-5 w-5 pb-[1px]" />
                        </div>
                    );

                    const playerInfoRestContent = (
                        <>
                            {isDraftMode && (
                                <div className={cn(
                                    "mr-1.5 h-4 w-4 rounded-sm flex items-center justify-center border",
                                    !(player.draftModeAvailable ?? true) ? "border-pb_lightgray bg-white" : "border-pb_backgroundgray"
                                )}>
                                    <Button
                                        variant="ghost" size="icon"
                                        className={`h-full w-full rounded-sm flex items-center justify-center ${
                                            (player.draftModeAvailable ?? true)
                                                ? 'text-white bg-pb_blue hover:text-white hover:bg-pb_bluehover'
                                                : 'text-pb_orange-600 hover:bg-pb_orange hover:text-white'
                                            }`}
                                        onClick={(e) => { e.stopPropagation(); onToggleDraftStatus(!(player.draftModeAvailable ?? true)); }}
                                        title={(player.draftModeAvailable ?? true) ? "Mark as Drafted" : "Mark as Available"}
                                    >
                                        {(player.draftModeAvailable ?? true) ? <Check className="h-4 w-4 stroke-current stroke-2" /> : <RotateCcw className="h-4 w-4 opacity-100" />}
                                    </Button>
                                </div>
                            )}

                            <div className={cn(
                                "w-6 h-4 text-2xs flex-shrink-0 text-center select-none rounded-sm border flex items-center justify-center font-bold mr-2",
                                isDraftMode && !(player.draftModeAvailable ?? true) && !isDragging ? "border-pb_lightgray" : "border-pb_lightergray",
                                !isRankSorted ? 'bg-blue-50' : ''
                            )}>{rank}</div>

                            <img
                                src={playerImage || defaultImageSrc}
                                alt={playerName}
                                className="w-4 h-4 flex-shrink-0 object-cover bg-pb_backgroundgray border border-pb_lightgray rounded-sm mr-2"
                                loading="lazy" width="24" height="24"
                                onError={handleImageError}
                            />

                            <div className="flex-grow min-w-0 mr-2">
                                <div className="font-bold text-2xs truncate">{playerName}</div>
                            </div>

                            <div className="grid grid-cols-3 items-center text-3xs text-pb_textlightgray flex-shrink-0 w-24 pr-2">
                                <span className="text-center tracking-wider">{playerPosition}</span>
                                <span className="text-center tracking-wider">{age}</span>
                                <span className="text-center tracking-wider">{teamAbbreviation}</span>
                            </div>
                        </>
                    );

                    if (totalCellsInStatBar > 1) {
                        return (
                            <div // Top bar - GRID version
                                className="grid items-center pt-[2px] pb-[1px]"
                                style={{ gridTemplateColumns: `repeat(${totalCellsInStatBar}, minmax(0, 1fr))` }}
                            >
                                {dragHandleElement} {/* Drag handle in column 1 */}
                                <div // Wrapper for the rest of player info, starting column 2
                                    className="flex items-center" 
                                    style={{ gridColumn: `2 / span ${totalCellsInStatBar - 1}` }}
                                >
                                    {playerInfoRestContent}
                                </div>
                            </div>
                        );
                    } else {
                        return (
                            <div className="flex items-center py-0.5"> {/* Top bar - original FLEX version */}
                                {dragHandleElement}
                                {playerInfoRestContent}
                            </div>
                        );
                    }
                })()}
                {/* End of Top section: Player Info */}

                {/* Bottom section: Stats */}
                <div className="flex w-full h-5.5 items-center bg-white gap-0 border-t border-pb_lightergray">
                    {/* Use StatsSection directly for mobile, ensuring it fills the width */}
                    <StatsSection 
                        categories={categories}
                        stats={player.stats}
                        zScoreSumValue={zScoreSumValue} // This is player?.zScoreTotals?.overallZScoreSum
                        sport={sport}
                        rowIndex={rowIndex}
                        player={player}
                        activeScoringType={activeRanking?.scoring}
                        isMobile={isMobile}
                    />
                </div>

                {/* --- NEW MOBILE EXPANDED SECTION --- */}
                {isMobile && isExpanded && (() => {
                    const numCategories = categories?.length || 0;
                    const totalStatColumns = numCategories + 1; // For Z-Score slot + Category slots

                    return (
                        <div className="border-t border-pb_lightgray bg-gray-50 text-xs">
                            {/* Row 1: Secondary Stats Display */}
                            <div 
                                className="grid items-stretch h-auto mb-1.5 gap-px mt-1"
                                style={{ gridTemplateColumns: `repeat(${totalStatColumns}, minmax(0, 1fr))` }}
                            >
                                {/* Cell 1: "LAST 30" text & trend */} 
                                <div className="flex flex-col items-center justify-center text-6xs px-0.5 py-0.5">
                                    <span className="text-pb_textgray leading-tight font-medium">{secondaryStatsLabel}</span>
                                    {typeof secondaryStatsTrend === 'number' && (
                                        <span className={`font-semibold flex items-center leading-tight ${secondaryStatsTrend > 0 ? 'text-pb_green' : secondaryStatsTrend < 0 ? 'text-pb_red' : 'text-pb_midgray'}`}>
                                            {secondaryStatsTrend !== 0 && (secondaryStatsTrend < 0 ? '▼' : '▲')}
                                            <span className="ml-0.5">{Math.abs(secondaryStatsTrend)}%</span>
                                        </span>
                                    )}
                                </div>

                                {/* Cells 2 to N+1: Secondary Stat Values */} 
                                {categories.map(categoryAbbrev => {
                                    const statObject = secondaryStatsData?.[categoryAbbrev];
                                    const rawValue = statObject?.value;
                                    let displayNode;
                                    let stripBgColor = '#E0E0E0'; // Default light gray for strip

                                    if (rawValue !== null && rawValue !== undefined) {
                                        let formattedValueString = '';
                                        if (typeof rawValue === 'number') {
                                            const sportConfig = SPORT_CONFIGS[sport?.toLowerCase()];
                                            const categoryConfig = sportConfig?.categories?.[categoryAbbrev];
                                            const statDisplayConfig = categoryConfig?.statDisplay;
                                            let decimals = (categoryAbbrev === 'AVG' || categoryAbbrev === 'OBP' || categoryAbbrev === 'SLG') ? 3 : 1;
                                            let trimTrailingZeros = true;
                                            let showLeadingZero = !(categoryAbbrev === 'AVG' || categoryAbbrev === 'OBP' || categoryAbbrev === 'SLG');

                                            if (statDisplayConfig) {
                                                decimals = typeof statDisplayConfig.decimals === 'number' ? statDisplayConfig.decimals : decimals;
                                                trimTrailingZeros = typeof statDisplayConfig.trimTrailingZeros === 'boolean' ? statDisplayConfig.trimTrailingZeros : trimTrailingZeros;
                                                showLeadingZero = typeof statDisplayConfig.showLeadingZero === 'boolean' ? statDisplayConfig.showLeadingZero : showLeadingZero;
                                            }
                                            if (trimTrailingZeros) {
                                                formattedValueString = parseFloat(rawValue.toFixed(decimals)).toString();
                                            } else {
                                                formattedValueString = rawValue.toFixed(decimals);
                                            }
                                            if (!showLeadingZero) {
                                                if (formattedValueString.startsWith("0.")) {
                                                    formattedValueString = formattedValueString.substring(1);
                                                } else if (formattedValueString.startsWith("-0.")) {
                                                    formattedValueString = "-" + formattedValueString.substring(2);
                                                }
                                            }
                                        } else {
                                            formattedValueString = String(rawValue);
                                        }
                                        displayNode = formattedValueString;
                                        if (statObject?.colors && typeof statObject.colors.bgColor === 'string') {
                                            stripBgColor = statObject.colors.bgColor;
                                        }
                                    } else {
                                        displayNode = <EmptyStatIndicator />;
                                    }

                                    return (
                                        <div 
                                            key={categoryAbbrev} 
                                            className="flex flex-col items-center justify-end select-none relative text-3xs rounded-t-sm h-full bg-white rounded-b-sm border-t border-x border-pb_lightergray "
                                        >
                                            <span className="text-pb_midgray pb-0.5 pt-1 leading-none ">{displayNode}</span>
                                            <div style={{ backgroundColor: stripBgColor }} className="w-full h-2 self-end rounded-b-sm border-b border-pb_lightergray"></div>
                                        </div>
                                    );
                                })}
                            </div>

                            {/* Row 2: ECRs, Player Icons, Action Buttons - Revised Layout */}
                            <div className="flex flex-row items-start mt-2"> {/* Main flex container */} 
                                {/* Left Content Area (ECRs & Flag Button) - on gray background */}
                                <div className="flex flex-col space-y-2 mx-2 shrink-0 items-start"> {/* Changed items-center to items-start */} 
                                    {/* ECRs - side-by-side */}
                                    <div className="flex flex-row space-x-2 items-start"> {/* ECRs in a row, items-start for labels */} 
                                        {/* Standard ECR */}
                                        <div className="flex flex-col items-center">
                                            <div className='flex items-center justify-center bg-white rounded-sm shadow-xs border border-pb_lightergray w-7 h-4'> 
                                                <span className="font-bold text-3xs">{standardEcrRank ?? '--'}</span> 
                                            </div>
                                            <div className='text-7xs tracking-wider text-pb_textgray uppercase'>Default</div> 
                                        </div>

                                        {/* Redraft ECR (Conditional) */}
                                        {activeRanking?.format?.toLowerCase() === 'dynasty' && (
                                            <div className="flex flex-col items-center">
                                                <div className='flex items-center justify-center bg-white rounded-sm shadow-xs border border-pb_lightergray w-7 h-4'> 
                                                    <span className="font-bold text-3xs">{redraftEcrRank ?? '--'}</span> 
                                                </div>
                                                <div className='text-7xs tracking-wider text-pb_textgray uppercase'>Redraft</div> 
                                            </div>
                                        )}
                                    </div>
                                    
                                    {/* Flag Button - below ECRs, centered if ECRs don't take full width or using w-auto for flag button */}
                                    <div>
                                        <div className="bg-pb_green hover:bg-pb_green_darker text-white font-medium rounded-sm shadow-sm w-7 h-4 flex items-center justify-center">
                                            <FlagIcon className={`w-3 h-3 text-white`} /> 
                                        </div>
                                        <div className='text-7xs tracking-wider text-pb_textgray uppercase items-center justify-center' >STATUS</div> 
                                    </div>
                                </div>

                                {/* Right White Box Area (Buttons & Empty Space) */}
                                <div className="flex-grow bg-white shadow-xs border-t border-l border-pb_lightergray h-full">
                                    <div className="flex flex-row items-start"> {/* Inner flex for buttons and empty space */}
                                        {/* Column 1 of White Box: Action Buttons (NEWS, TIPS, TRENDS) */}
                                        <div className="flex flex-col mr-1.5 shrink-0">
                                            <button className="text-6xs tracking-wide bg-gray-700 text-white hover:bg-gray-600 px-1.5 py-1 rounded-tl-sm w-full text-center disabled">
                                                NEWS
                                            </button>
                                            <button className="text-6xs tracking-wide bg-white text-gray-600 hover:bg-gray-100 px-1.5 py-1  border-r border-y border-pb_lightergray w-full text-center disabled">
                                                TIPS
                                            </button>
                                            <button className="text-6xs tracking-wide bg-white text-gray-600 hover:bg-gray-100 px-1.5 py-1 border-r border-pb_lightergray w-full text-center disabled">
                                                TRENDS
                                            </button>
                                        </div>
                                        {/* Column 2 of White Box: Empty space */}
                                        <div className="flex-grow min-h-[60px]"> {/* Ensures white box has some height */} 
                                            {/* This div is intentionally empty */}
                                        </div>
                                    </div>
                                </div> 
                            </div>
                        </div>
                    );
                })()}
                {/* --- END MOBILE EXPANDED SECTION --- */}
            </div>
        );
    }

    // --- Desktop View (Existing Code) ---
    return (
        <div
            ref={(node) => {
                // Combine refs
                setNodeRef(node);
                rowRef.current = node;
            }}
            style={style}
            className={cn(
                `player-row border rounded-md overflow-hidden mb-1 shadow-sm`,
                isDragging ? 'z-10' : '',
                // Removed overall row striping based on isSparseRowForStriping
                // Draft mode styling will apply to the whole row if active
                isDraftMode && !(player.draftModeAvailable ?? true) && !isDragging 
                    ? "border-pb_lightgray bg-pb_lightergray" // Drafted styling
                    : "bg-white hover:bg-gray-50",    // Default row styling
                isExpanded ? `h-[${EXPANDED_ROW_HEIGHT}px]` : `h-[${DEFAULT_ROW_HEIGHT}px]`,
            )}
        >
            <div
                className={cn(
                    "flex h-9 items-center",
                    // Inner div styling should also not rely on the removed sparse row striping
                    isDraftMode && !(player.draftModeAvailable ?? true) && !isDragging 
                        ? "bg-pb_lightergray border-pb_midgray" 
                        : "bg-white hover:bg-gray-50"
                )}
                onClick={onToggleExpand}
            >
                {/* Left section with fixed widths */}
                <div className="flex items-center w-[30%] flex-shrink-0 relative h-full">
                    {/* Drag handle */}
                    <div
                        className={cn(
                            "text-pb_textgray",
                            (isRankSorted && !isDraftMode) ? 'cursor-grab active:cursor-grabbing' : 'cursor-not-allowed opacity-50'
                        )}
                        style={{ pointerEvents: 'auto' }}
                        {...attributes}
                        {...(isRankSorted && !isDraftMode ? listeners : {})}
                        onPointerDownCapture={(event) => {
                            // console.log(`[DragHandle/ForcedEvents] onPointerDownCapture triggered. isRankSorted: ${isRankSorted}, isDraftMode: ${isDraftMode}`);

                            if (!isRankSorted) {
                                // console.log('[DragHandle/ForcedEvents] Condition: !isRankSorted === true. Attempting to show toast for stat sort.');
                                event.preventDefault();
                                event.stopPropagation();
                                toast({
                                    title: "Re-ordering Disabled",
                                    description: "You cannot re-order players while sorting by a stat. Clear stat sorting to enable drag-to-rank.",
                                    variant: "destructive",
                                    duration: 3000,
                                });
                            } else if (isDraftMode) {
                                // console.log('[DragHandle/ForcedEvents] Condition: isDraftMode === true (and isRankSorted is true). Attempting to show toast for draft mode.');
                                event.preventDefault();
                                event.stopPropagation();
                                toast({
                                    title: "Re-ordering Disabled",
                                    description: "You cannot re-order players while in Draft Mode.",
                                    variant: "destructive",
                                    duration: 3000,
                                });
                            } else {
                                // console.log('[DragHandle/ForcedEvents] Conditions for toast not met. Allowing event to proceed for potential dnd-kit drag.');
                            }
                        }}
                        title={!isRankSorted ? "Sorting by stat, drag disabled" : isDraftMode ? "Drag disabled in Draft Mode" : "Drag to re-rank"}
                    >
                        <GripVerticalIcon className="h-5 w-5" />
                    </div>

                    {/* CONDITIONAL DRAFT BUTTON - Show only if isDraftMode is true */}
                    {isDraftMode && (
                        <div className={cn(
                            "ml-0.5 mr-1.5 h-6 w-6 rounded-sm flex items-center justify-center border", // Base classes + border
                            !(player.draftModeAvailable ?? true) ? "border-pb_lightgray bg-white" : "border-pb_backgroundgray" // Conditional border color
                        )}> {/* Added flex centering */}
                            <Button
                                variant="ghost"
                                size="icon"
                                className={`h-full w-full rounded-sm flex items-center justify-center ${ // Make smaller and round
                                    (player.draftModeAvailable ?? true)
                                        ? 'text-white bg-pb_blue hover:text-white hover:bg-pb_bluehover' // Use blue shades
                                        : 'text-pb_orange-600  hover:bg-pb_orange hover:text-white' // Use orange shades
                                    }`}
                                onClick={(e) => {
                                    e.stopPropagation(); // Prevent row expand/collapse
                                    const newAvailability = !(player.draftModeAvailable ?? true);
                                    // Log if the player is being marked as drafted (newAvailability is false)
                             
                                    // Pass the ID and the NEW availability state
                                    onToggleDraftStatus(newAvailability);
                                }}
                                title={(player.draftModeAvailable ?? true) ? "Mark as Drafted" : "Mark as Available"}
                            >
                                {(player.draftModeAvailable ?? true) ? (
                                    <Check className="h-4 w-4 stroke-current stroke-2" />
                                ) : (
                                    <RotateCcw className="h-4 w-4 opacity-100" />
                                )}
                            </Button>
                        </div>
                    )}

                    {/* Rank number */}
                    <div className={cn(
                        "w-9 h-7 text-center select-none rounded-sm border flex items-center justify-center font-bold", // Base classes
                        isDraftMode && !(player.draftModeAvailable ?? true) && !isDragging ? "border-pb_lightgray" : "border-pb_lightergray", // Conditional border
                        !isRankSorted ? 'bg-blue-50' : '' // Conditional background
                    )}>{rank}</div>

                    {/* Player Image - SIMPLIFIED Logic */}
                    <div className="hidden lg:flex pl-2 text-center select-none items-center justify-center">
                         <img
                            // Use playerImage if available, otherwise use default immediately
                            src={playerImage || defaultImageSrc} 
                            // src={"https://fastly.picsum.photos/id/866/200/300.jpg?hmac=rcadCENKh4rD6MAp6V_ma-AyWv641M4iiOpe1RyFHeI"} // <<< TEMPORARY HARDCODED URL
                            // Key helps React differentiate rows, use player.id for stability
                            key={player.id} 
                            alt={playerName}
                            className="w-7 h-7 object-cover bg-pb_backgroundgray border border-pb_lightgray rounded-sm lg:block"
                            loading="lazy"
                            width="28"
                            height="28"
                            // Use the new onError handler
                            onError={handleImageError} 
                        />
                    </div>

                    {/* Player name and position */}
                    <div className="flex items-baseline gap-2 select-none min-w-0 pl-3">
                        <div className="font-semibold text-smd truncate text-pb_darkgray">
                            {playerName}
                        </div>
                         <div className="text-pb_textgray text-2xs flex-shrink-0">
                            {playerPosition}
                         </div>
                    </div>

                    {/* Display Z-Score Sum centered within a div pushed right */}
                    {/* <div className=" w-16 text-right text-2xs tracking-wider text-pb_midgray select-none">
                        {zScoreSum}
                    </div> */}
                </div>

                {/* Stats section - flexible width */}
                <div className="flex flex-grow min-w-0 h-full">
                    {renderStatsSection()}
                </div>
            </div>

            {/* Only render expanded content when needed */}
            {isExpanded && (
                <div className="flex flex-col w-full h-[180px] border-t border-pb_lightgray shadow-[inset_0_2px_4px_rgba(0,0,0,0.8)]">

                    {/* inner */}
                    <div className="flex h-24 h-full bg-pb_backgroundgray">
                        {/* Left panel */}
                        <div className=" w-[9%] items-center justify-center ml-auto flex flex-col gap-4 ">
                            <div className='flex flex-col items-center'>
                                <div className='bg-white h-11 w-16 border border-gray-300 rounded-sm flex items-center justify-center'>
                                    <span className="font-bold text-lg">{standardEcrRank ?? '--'}</span>
                                </div>
                                <span className='text-2xs tracking-wider mt-1 text-pb_textgray'>DEFAULT</span>
                            </div>
                            {/* <<< Conditionally render Redraft ECR Box >>> */}
                            {activeRanking?.format?.toLowerCase() === 'dynasty' && (
                                <div className='flex flex-col items-center'>
                                    <div className='bg-white h-11 w-16 border border-gray-300 rounded-sm flex items-center justify-center'>
                                        <span className="font-bold text-lg">{redraftEcrRank ?? '--'}</span>
                                    </div>
                                    <span className='text-2xs tracking-wider mt-1 text-pb_textgray'>REDRAFT</span>
                                </div>
                            )}
                        </div>

                        {/* middle panel */}
                        <div className=" w-[21%] pr-3">
                            {/* Insights panel */}
                            {/* <div className="flex flex-col justify-center items-center pt-2.5 h-[50%] px-3">
                                <div className="w-full h-11 flex relative overflow-hidden rounded-sm mx-2">
                                    <div className="bg-pb_orange h-full w-[65%]"></div>
                                    <div className="bg-pb_blue h-full flex-1"></div>
                                    <div className="absolute inset-0 flex items-center justify-center">
                                        <div className="bg-pb_darkgray text-white font-bold py-1 px-3 rounded">
                                            95
                                        </div>
                                    </div>
                                </div>
                                <span className="text-2xs tracking-wider mt-1 text-pb_textgray">PLAYBOOK SCORE</span>
                            </div> */}

                            <div className="flex flex-col justify-center items-center h-[50%] px-2">
                                <div className="h-[1px] w-full bg-gray-300"></div>
                                <div className="h-[1px] w-full bg-gray-300 mt-[3px]"></div>
                            </div>

                            <div className="flex h-[50%] items-center justify-center pb-2">
                                <div className="flex-1 flex flex-col items-center justify-center">
                                    <div className={`h-4 w-8 mb-3 rounded-xs ${currentInjury?.playingProbability === 'OUT' ? 'bg-red-500' :
                                        currentInjury?.playingProbability === 'QUESTIONABLE' ? 'bg-yellow-500' :
                                            currentInjury?.playingProbability === 'PROBABLE' ? 'bg-green-500' :
                                                'bg-pb_green'
                                        }`}>

                                    </div>
                                    <FlagIcon className="w-5 h-5" />
                                </div>
                                <div className="flex-1 flex flex-col items-center justify-center">
                                    <span className="text-xs tracking-wider mb-3 text-pb_textgray">{teamAbbreviation}</span>
                                    <PeopleGroupIcon className="w-5 h-5" />
                                </div>
                                <div className="flex-1 flex flex-col items-center justify-center">
                                    <span className="text-xs tracking-wider mb-3 text-pb_textgray">{age}</span>
                                    <CalendarIcon className="w-5 h-5" />
                                </div>
                                <div className="flex-1 flex flex-col items-center justify-center">
                                    <span className="text-xs tracking-wider mb-3 text-pb_textgray">{playerPosition}</span>
                                    <Target className="w-5 h-5" />
                                </div>
                            </div>
                        </div>

                        {/* NEW WRAPPER for the two right-most panels, taking up the remaining 70% width */}
                        <div className="flex w-[70%]">
                            {/* Right panel 0 (Trend/Buttons) - Dynamic Width */}
                            <div 
                                className="items-center justify-center border-l border-pb_lightgray flex flex-col" // Added flex flex-col for internal layout, removed w-[7%]
                                style={{ flexBasis: `${100 / (categories.length > 0 ? categories.length + 1 : 1)}%` }}
                            >
                                {/* Ensure content within this panel fills its new dynamic width and maintains layout */} 
                                <div className="p-2 flex flex-col h-[30%] items-center justify-center mt-0.5">
                                    <span className="text-2xs tracking-wider text-pb_textgray">
                                        {secondaryStatsLabel} {/* Display label (will have default) */}
                                    </span>
                                    {/* Numerical Trend Indicator with Triangle */}
                                    {typeof secondaryStatsTrend === 'number' && (
                                        <span className={`text-xs font-medium flex items-center ${secondaryStatsTrend > 0 ? 'text-pb_green' : secondaryStatsTrend < 0 ? 'text-pb_red' : 'text-pb_midgray'}`}> 
                                            {secondaryStatsTrend < 0 ? '▼' : '▲'} 
                                            <span className="ml-1">{secondaryStatsTrend > 0 ? `+${secondaryStatsTrend}%` : `${secondaryStatsTrend}%`}</span>
                                        </span>
                                    )}
                                </div>

                                <div className="flex h-[70%] items-center justify-center ">
                                    <div className="flex items-center justify-center">
                                        <div className="flex flex-col gap-1">
                                            <button className="disabled text-2xs tracking-wider bg-pb_darkgrayhover text-white hover:bg-pb_midgray px-3 py-2 rounded shadow-sm transition-colors">
                                                TIPS
                                            </button>
                                            <button className="disabled text-2xs tracking-wider bg-pb_lightgray text-pb_textgray hover:bg-pb_lightergray px-3 py-2 rounded shadow-sm transition-colors border border-pb_lightgray">
                                                MATCH
                                            </button>
                                            <button className="disabled text-2xs tracking-wider bg-pb_lightgray text-pb_textgray hover:bg-pb_lightergray px-3 py-2 rounded shadow-sm transition-colors border border-pb_lightgray">
                                                OTHER
                                            </button>
                                        </div>
                                    </div>
                                </div>
                            </div>

                            {/* Right panel 1 (Secondary Stats) - Dynamic Width */}
                            <div 
                                className="flex flex-col" // Added flex flex-col for internal layout, removed w-[63%]
                                style={{ flexBasis: `${(categories.length * 100) / (categories.length > 0 ? categories.length + 1 : 1)}%` }}
                            >
                                <div className="py-2 flex items-center justify-center h-[30%] w-full">
                                    <StatsSectionSecondary 
                                        categories={categories} 
                                        secondaryStatsData={secondaryStatsData}
                                        sport={sport}
                                    />
                                </div>

                                <div className="flex h-[70%] items-center justify-center">
                                    <span className="bg-white font-bold h-full w-full border-t border-l border-pb_lightgray rounded-tl-md"></span>

                                </div>
                            </div>
                        </div>
                    </div>
                </div>
            )}
        </div>
    );
});

RankingsPlayerRow.displayName = 'RankingsPlayerRow';

export default RankingsPlayerRow;<|MERGE_RESOLUTION|>--- conflicted
+++ resolved
@@ -10,14 +10,11 @@
 import { BookmarkCheck, Check, CheckCircle, CheckSquare, CheckSquare2, CircleCheck, EyeOff, GripHorizontalIcon, GripVerticalIcon, RotateCcw, SquareCheck, Target, Undo2 } from 'lucide-react';
 import React, { memo, useEffect, useMemo, useRef, useState } from 'react';
 import EmptyStatIndicator from '../common/EmptyStatIndicator';
-<<<<<<< HEAD
-=======
 
 import CalendarIcon from '../icons/CalendarIcon';
 import FlagIcon from '../icons/FlagIcon';
 import { PeopleGroupIcon } from '../icons/PeopleGroupIcon';
 import { SquareCheckSolidIcon } from '../icons/SquareCheckSolidIcon';
->>>>>>> 3ce584f1
 
 // --- DEFINE CONSTANTS --- //
 const DEFAULT_ROW_HEIGHT = 45;
